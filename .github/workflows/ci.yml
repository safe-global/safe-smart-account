name: safe-contracts
on: [push]

jobs:
  tests:
    runs-on: ubuntu-latest
    steps:
      - uses: actions/checkout@v2
      - uses: actions/setup-node@v2
        with:
<<<<<<< HEAD
          node-version: 16
=======
          node-version: 16.7.0
>>>>>>> da66b45e
      - uses: actions/cache@v2
        with:
          path: "**/node_modules"
          key: ${{ runner.os }}-modules-${{ hashFiles('**/yarn.lock') }}
      - run: yarn --frozen-lockfile
      - run: yarn build
      - run: yarn coverage
      - name: Coveralls
        uses: coverallsapp/github-action@master
        with:
          github-token: ${{ secrets.GITHUB_TOKEN }}
  lint:
    runs-on: ubuntu-latest
    steps:
      - uses: actions/checkout@v2
      - uses: actions/setup-node@v2
        with:
<<<<<<< HEAD
          node-version: 16
=======
          node-version: 16.7.0
>>>>>>> da66b45e
      - uses: actions/cache@v2
        with:
          path: "**/node_modules"
          key: ${{ runner.os }}-modules-${{ hashFiles('**/yarn.lock') }}
      - run: yarn --frozen-lockfile
      - run: yarn lint:sol
  tests-other:
    runs-on: ubuntu-latest
    strategy:
      fail-fast: false
      matrix:
        contract-name: ["GnosisSafeL2"]
    env:
      SAFE_CONTRACT_UNDER_TEST: ${{ matrix.contract-name }}
    steps:
      - uses: actions/checkout@v2
      - uses: actions/setup-node@v2
        with:
<<<<<<< HEAD
          node-version: 16
=======
          node-version: 16.7.0
>>>>>>> da66b45e
      - uses: actions/cache@v2
        with:
          path: "**/node_modules"
          key: ${{ runner.os }}-modules-${{ hashFiles('**/yarn.lock') }}
      - run: yarn --frozen-lockfile
      - run: yarn build
      - run: yarn coverage
      - name: Coveralls
        uses: coverallsapp/github-action@master
        with:
          github-token: ${{ secrets.GITHUB_TOKEN }}
  benchmarks:
    runs-on: ubuntu-latest
    strategy:
      fail-fast: false
      matrix:
        solidity: ["0.7.6", "0.8.2"]
        include:
        - solidity: "0.8.2"
          settings: '{"viaIR":true,"optimizer":{"enabled":true,"runs":10000}}'
    env:
      SOLIDITY_VERSION: ${{ matrix.solidity }}
      SOLIDITY_SETTINGS: ${{ matrix.settings }}
    steps:
      - uses: actions/checkout@v2
      - uses: actions/setup-node@v2
        with:
<<<<<<< HEAD
          node-version: 16
=======
          node-version: 16.7.0
>>>>>>> da66b45e
      - uses: actions/cache@v2
        with:
          path: "**/node_modules"
          key: ${{ runner.os }}-modules-${{ hashFiles('**/yarn.lock') }}
      - run: (yarn --frozen-lockfile && yarn build && yarn hardhat codesize --contractname GnosisSafe && yarn benchmark) || echo "Benchmark failed"<|MERGE_RESOLUTION|>--- conflicted
+++ resolved
@@ -8,11 +8,7 @@
       - uses: actions/checkout@v2
       - uses: actions/setup-node@v2
         with:
-<<<<<<< HEAD
-          node-version: 16
-=======
           node-version: 16.7.0
->>>>>>> da66b45e
       - uses: actions/cache@v2
         with:
           path: "**/node_modules"
@@ -30,11 +26,7 @@
       - uses: actions/checkout@v2
       - uses: actions/setup-node@v2
         with:
-<<<<<<< HEAD
-          node-version: 16
-=======
           node-version: 16.7.0
->>>>>>> da66b45e
       - uses: actions/cache@v2
         with:
           path: "**/node_modules"
@@ -53,11 +45,7 @@
       - uses: actions/checkout@v2
       - uses: actions/setup-node@v2
         with:
-<<<<<<< HEAD
-          node-version: 16
-=======
           node-version: 16.7.0
->>>>>>> da66b45e
       - uses: actions/cache@v2
         with:
           path: "**/node_modules"
@@ -85,11 +73,7 @@
       - uses: actions/checkout@v2
       - uses: actions/setup-node@v2
         with:
-<<<<<<< HEAD
-          node-version: 16
-=======
           node-version: 16.7.0
->>>>>>> da66b45e
       - uses: actions/cache@v2
         with:
           path: "**/node_modules"
