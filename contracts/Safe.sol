// SPDX-License-Identifier: LGPL-3.0-only
pragma solidity >=0.7.0 <0.9.0;

import {Guard} from "./base/GuardManager.sol";
import {ModuleManager} from "./base/ModuleManager.sol";
import {OwnerManager} from "./base/OwnerManager.sol";
import {FallbackManager} from "./base/FallbackManager.sol";
import {NativeCurrencyPaymentFallback} from "./common/NativeCurrencyPaymentFallback.sol";
import {Singleton} from "./common/Singleton.sol";
import {SignatureDecoder} from "./common/SignatureDecoder.sol";
import {SecuredTokenTransfer} from "./common/SecuredTokenTransfer.sol";
import {StorageAccessible} from "./common/StorageAccessible.sol";
import {Enum} from "./interfaces/IEnum.sol";
import {ISignatureValidator, ISignatureValidatorConstants} from "./interfaces/ISignatureValidator.sol";
import {SafeMath} from "./external/SafeMath.sol";
import {ISafe} from "./interfaces/ISafe.sol";

/**
 * @title Safe - A multisignature wallet with support for confirmations using signed messages based on EIP-712.
 * @dev Most important concepts:
 *      - Threshold: Number of required confirmations for a Safe transaction.
 *      - Owners: List of addresses that control the Safe. They are the only ones that can add/remove owners, change the threshold and
 *        approve transactions. Managed in `OwnerManager`.
 *      - Transaction Hash: Hash of a transaction is calculated using the EIP-712 typed structured data hashing scheme.
 *      - Nonce: Each transaction should have a different nonce to prevent replay attacks.
 *      - Signature: A valid signature of an owner of the Safe for a transaction hash.
 *      - Guard: Guard is a contract that can execute pre- and post- transaction checks. Managed in `GuardManager`.
 *      - Modules: Modules are contracts that can be used to extend the write functionality of a Safe. Managed in `ModuleManager`.
 *      - Fallback: Fallback handler is a contract that can provide additional read-only functional for Safe. Managed in `FallbackManager`.
 *      Note: This version of the implementation contract doesn't emit events for the sake of gas efficiency and therefore requires a tracing node for indexing/
 *      For the events-based implementation see `SafeL2.sol`.
 * @author Stefan George - @Georgi87
 * @author Richard Meissner - @rmeissner
 */
contract Safe is
    Singleton,
    NativeCurrencyPaymentFallback,
    ModuleManager,
    OwnerManager,
    SignatureDecoder,
    SecuredTokenTransfer,
    ISignatureValidatorConstants,
    FallbackManager,
    StorageAccessible,
    ISafe
{
    using SafeMath for uint256;

    string public constant override VERSION = "1.4.1";

    // keccak256(
    //     "EIP712Domain(uint256 chainId,address verifyingContract)"
    // );
    bytes32 private constant DOMAIN_SEPARATOR_TYPEHASH = 0x47e79534a245952e8b16893a336b85a3d9ea9fa8c573f3d803afb92a79469218;

    // keccak256(
    //     "SafeTx(address to,uint256 value,bytes data,uint8 operation,uint256 safeTxGas,uint256 baseGas,uint256 gasPrice,address gasToken,address refundReceiver,uint256 nonce)"
    // );
    bytes32 private constant SAFE_TX_TYPEHASH = 0xbb8310d486368db6bd6f849402fdd73ad53d316b5a4b2644ad6efe0f941286d8;

    event SafeSetup(address indexed initiator, address[] owners, uint256 threshold, address initializer, address fallbackHandler);
    event ApproveHash(bytes32 indexed approvedHash, address indexed owner);
    event SignMsg(bytes32 indexed msgHash);
    event ExecutionFailure(bytes32 indexed txHash, uint256 payment);
    event ExecutionSuccess(bytes32 indexed txHash, uint256 payment);

    uint256 public override nonce;
    bytes32 private _deprecatedDomainSeparator;
    // Mapping to keep track of all message hashes that have been approved by ALL REQUIRED owners
    mapping(bytes32 => uint256) public override signedMessages;
    // Mapping to keep track of all hashes (message or transaction) that have been approved by ANY owners
    mapping(address => mapping(bytes32 => uint256)) public approvedHashes;

    // This constructor ensures that this contract can only be used as a singleton for Proxy contracts
    constructor() {
        /**
         * By setting the threshold it is not possible to call setup anymore,
         * so we create a Safe with 0 owners and threshold 1.
         * This is an unusable Safe, perfect for the singleton
         */
        threshold = 1;
    }

    // @inheritdoc ISafe
    function setup(
        address[] calldata _owners,
        uint256 _threshold,
        address to,
        bytes calldata data,
        address fallbackHandler,
        address paymentToken,
        uint256 payment,
        address payable paymentReceiver
    ) external override {
        // setupOwners checks if the Threshold is already set, therefore preventing that this method is called twice
        setupOwners(_owners, _threshold);
        if (fallbackHandler != address(0)) internalSetFallbackHandler(fallbackHandler);
        // As setupOwners can only be called if the contract has not been initialized we don't need a check for setupModules
        setupModules(to, data);

        if (payment > 0) {
            // To avoid running into issues with EIP-170 we reuse the handlePayment function (to avoid adjusting code of that has been verified we do not adjust the method itself)
            // baseGas = 0, gasPrice = 1 and gas = payment => amount = (payment + 0) * 1 = payment
            handlePayment(payment, 0, 1, paymentToken, paymentReceiver);
        }
        emit SafeSetup(msg.sender, _owners, _threshold, to, fallbackHandler);
    }

    // @inheritdoc ISafe
    function execTransaction(
        address to,
        uint256 value,
        bytes calldata data,
        Enum.Operation operation,
        uint256 safeTxGas,
        uint256 baseGas,
        uint256 gasPrice,
        address gasToken,
        address payable refundReceiver,
        bytes memory signatures
    ) public payable virtual override returns (bool success) {
        bytes32 txHash;
        // Use scope here to limit variable lifetime and prevent `stack too deep` errors
        {
            txHash = getTransactionHash( // Transaction info
                to,
                value,
                data,
                operation,
                safeTxGas,
                // Payment info
                baseGas,
                gasPrice,
                gasToken,
                refundReceiver,
                // Signature info
                // We use the post-increment here, so the current nonce value is used and incremented afterwards.
                nonce++
            );
            checkSignatures(txHash, signatures);
        }
        address guard = getGuard();
        {
            if (guard != address(0)) {
                Guard(guard).checkTransaction(
                    // Transaction info
                    to,
                    value,
                    data,
                    operation,
                    safeTxGas,
                    // Payment info
                    baseGas,
                    gasPrice,
                    gasToken,
                    refundReceiver,
                    // Signature info
                    signatures,
                    msg.sender
                );
            }
        }

        // We require some gas to emit the events (at least 2500) after the execution and some to perform code until the execution (500)
        // We also include the 1/64 in the check that is not send along with a call to counteract potential shortings because of EIP-150
        if (gasleft() < ((safeTxGas * 64) / 63).max(safeTxGas + 2500) + 500) revertWithError("GS010");
        // Use scope here to limit variable lifetime and prevent `stack too deep` errors
        {
            uint256 gasUsed = gasleft();
            // If the gasPrice is 0 we assume that nearly all available gas can be used (it is always more than safeTxGas)
            // We only substract 2500 (compared to the 3000 before) to ensure that the amount passed is still higher than safeTxGas
            success = execute(to, value, data, operation, gasPrice == 0 ? (gasleft() - 2500) : safeTxGas);
            gasUsed = gasUsed.sub(gasleft());
            // If no safeTxGas and no gasPrice was set (e.g. both are 0), then the internal tx is required to be successful
            // This makes it possible to use `estimateGas` without issues, as it searches for the minimum gas where the tx doesn't revert
            if (!success && safeTxGas == 0 && gasPrice == 0) revertWithError("GS013");
            // We transfer the calculated tx costs to the tx.origin to avoid sending it to intermediate contracts that have made calls
            uint256 payment = 0;
            if (gasPrice > 0) {
                payment = handlePayment(gasUsed, baseGas, gasPrice, gasToken, refundReceiver);
            }
            if (success) emit ExecutionSuccess(txHash, payment);
            else emit ExecutionFailure(txHash, payment);
        }
        {
            if (guard != address(0)) {
                Guard(guard).checkAfterExecution(txHash, success);
            }
        }
    }

    /**
     * @notice Handles the payment for a Safe transaction.
     * @param gasUsed Gas used by the Safe transaction.
     * @param baseGas Gas costs that are independent of the transaction execution (e.g. base transaction fee, signature check, payment of the refund).
     * @param gasPrice Gas price that should be used for the payment calculation.
     * @param gasToken Token address (or 0 if ETH) that is used for the payment.
     * @return payment The amount of payment made in the specified token.
     */
    function handlePayment(
        uint256 gasUsed,
        uint256 baseGas,
        uint256 gasPrice,
        address gasToken,
        address payable refundReceiver
    ) private returns (uint256 payment) {
        // solhint-disable-next-line avoid-tx-origin
        address payable receiver = refundReceiver == address(0) ? payable(tx.origin) : refundReceiver;
        if (gasToken == address(0)) {
            // For native tokens, we will only adjust the gas price to not be higher than the actually used gas price
            payment = gasUsed.add(baseGas).mul(gasPrice < tx.gasprice ? gasPrice : tx.gasprice);
            (bool refundSuccess, ) = receiver.call{value: payment}("");
            if (!refundSuccess) revertWithError("GS011");
        } else {
            payment = gasUsed.add(baseGas).mul(gasPrice);
            if (!transferToken(gasToken, receiver, payment)) revertWithError("GS012");
        }
    }

    /**
     * @notice Checks whether the contract signature is valid. Reverts otherwise.
     * @dev This is extracted to a separate function for better compatibility with Certora's prover.
     *      More info here: https://github.com/safe-global/safe-contracts/pull/661
     * @param owner Address of the owner used to sign the message
     * @param dataHash Hash of the data (could be either a message hash or transaction hash)
     * @param signatures Signature data that should be verified.
     * @param offset Offset to the start of the contract signature in the signatures byte array
     */
    function checkContractSignature(address owner, bytes32 dataHash, bytes memory signatures, uint256 offset) internal view {
        // Check that signature data pointer (s) is in bounds (points to the length of data -> 32 bytes)
        if (offset.add(32) > signatures.length) revertWithError("GS022");

        // Check if the contract signature is in bounds: start of data is s + 32 and end is start + signature length
        uint256 contractSignatureLen;
        /* solhint-disable no-inline-assembly */
        /// @solidity memory-safe-assembly
        assembly {
            contractSignatureLen := mload(add(add(signatures, offset), 0x20))
        }
        /* solhint-enable no-inline-assembly */
        if (offset.add(32).add(contractSignatureLen) > signatures.length) revertWithError("GS023");

        // Check signature
        bytes memory contractSignature;
        /* solhint-disable no-inline-assembly */
        /// @solidity memory-safe-assembly
        assembly {
            // The signature data for contract signatures is appended to the concatenated signatures and the offset is stored in s
            contractSignature := add(add(signatures, offset), 0x20)
        }
        /* solhint-enable no-inline-assembly */

        if (ISignatureValidator(owner).isValidSignature(dataHash, contractSignature) != EIP1271_MAGIC_VALUE) revertWithError("GS024");
    }

    // @inheritdoc ISafe
    function checkSignatures(bytes32 dataHash, bytes memory signatures) public view override {
        checkSignatures(dataHash, "", signatures);
    }

    // @inheritdoc ISafe
    function checkSignatures(bytes32 dataHash, bytes memory /* IGNORED */, bytes memory signatures) public view override {
        // Load threshold to avoid multiple storage loads
        uint256 _threshold = threshold;
        // Check that a threshold is set
        if (_threshold == 0) revertWithError("GS001");
        checkNSignatures(msg.sender, dataHash, signatures, _threshold);
    }

    // @inheritdoc ISafe
    function checkNSignatures(
        address executor,
        bytes32 dataHash,
        bytes memory signatures,
        uint256 requiredSignatures
    ) public view override {
        // Check that the provided signature data is not too short
        if (signatures.length < requiredSignatures.mul(65)) revertWithError("GS020");
        // There cannot be an owner with address 0.
        address lastOwner = address(0);
        address currentOwner;
        uint256 v; // Implicit conversion from uint8 to uint256 will be done for v received from signatureSplit(...).
        bytes32 r;
        bytes32 s;
        uint256 i;
        for (i = 0; i < requiredSignatures; i++) {
            (v, r, s) = signatureSplit(signatures, i);
            if (v == 0) {
                // If v is 0 then it is a contract signature
                // When handling contract signatures the address of the contract is encoded into r
                currentOwner = address(uint160(uint256(r)));

                // Check that signature data pointer (s) is not pointing inside the static part of the signatures bytes
                // This check is not completely accurate, since it is possible that more signatures than the threshold are send.
                // Here we only check that the pointer is not pointing inside the part that is being processed
                if (uint256(s) < requiredSignatures.mul(65)) revertWithError("GS021");

                // The contract signature check is extracted to a separate function for better compatibility with formal verification
                // A quote from the Certora team:
                // "The assembly code broke the pointer analysis, which switched the prover in failsafe mode, where it is (a) much slower and (b) computes different hashes than in the normal mode."
                // More info here: https://github.com/safe-global/safe-contracts/pull/661
                checkContractSignature(currentOwner, dataHash, signatures, uint256(s));
            } else if (v == 1) {
                // If v is 1 then it is an approved hash
                // When handling approved hashes the address of the approver is encoded into r
                currentOwner = address(uint160(uint256(r)));
                // Hashes are automatically approved by the sender of the message or when they have been pre-approved via a separate transaction
                if (executor != currentOwner && approvedHashes[currentOwner][dataHash] == 0) revertWithError("GS025");
            } else if (v > 30) {
                // If v > 30 then default va (27,28) has been adjusted for eth_sign flow
                // To support eth_sign and similar we adjust v and hash the messageHash with the Ethereum message prefix before applying ecrecover
                currentOwner = ecrecover(keccak256(abi.encodePacked("\x19Ethereum Signed Message:\n32", dataHash)), uint8(v - 4), r, s);
            } else {
                // Default is the ecrecover flow with the provided data hash
                // Use ecrecover with the messageHash for EOA signatures
                currentOwner = ecrecover(dataHash, uint8(v), r, s);
            }
            if (currentOwner <= lastOwner || owners[currentOwner] == address(0) || currentOwner == SENTINEL_OWNERS)
                revertWithError("GS026");
            lastOwner = currentOwner;
        }
    }

<<<<<<< HEAD
    // @inheritdoc ISafe
    function approveHash(bytes32 hashToApprove) external override {
        require(owners[msg.sender] != address(0), "GS030");
=======
    /**
     * @notice Marks hash `hashToApprove` as approved.
     * @dev This can be used with a pre-approved hash transaction signature.
     *      IMPORTANT: The approved hash stays approved forever. There's no revocation mechanism, so it behaves similarly to ECDSA signatures
     * @param hashToApprove The hash to mark as approved for signatures that are verified by this contract.
     */
    function approveHash(bytes32 hashToApprove) external {
        if (owners[msg.sender] == address(0)) revertWithError("GS030");
>>>>>>> ac0eda07
        approvedHashes[msg.sender][hashToApprove] = 1;
        emit ApproveHash(hashToApprove, msg.sender);
    }

    // @inheritdoc ISafe
    function domainSeparator() public view override returns (bytes32) {
        uint256 chainId;
        /* solhint-disable no-inline-assembly */
        /// @solidity memory-safe-assembly
        assembly {
            chainId := chainid()
        }
        /* solhint-enable no-inline-assembly */

        return keccak256(abi.encode(DOMAIN_SEPARATOR_TYPEHASH, chainId, this));
    }

    /**
     * @notice Returns the pre-image of the transaction hash (see getTransactionHash).
     * @param to Destination address.
     * @param value Ether value.
     * @param data Data payload.
     * @param operation Operation type.
     * @param safeTxGas Gas that should be used for the safe transaction.
     * @param baseGas Gas costs for that are independent of the transaction execution(e.g. base transaction fee, signature check, payment of the refund)
     * @param gasPrice Maximum gas price that should be used for this transaction.
     * @param gasToken Token address (or 0 if ETH) that is used for the payment.
     * @param refundReceiver Address of receiver of gas payment (or 0 if tx.origin).
     * @param _nonce Transaction nonce.
     * @return Transaction hash bytes.
     */
    function encodeTransactionData(
        address to,
        uint256 value,
        bytes calldata data,
        Enum.Operation operation,
        uint256 safeTxGas,
        uint256 baseGas,
        uint256 gasPrice,
        address gasToken,
        address refundReceiver,
        uint256 _nonce
    ) private view returns (bytes memory) {
        bytes32 safeTxHash = keccak256(
            abi.encode(
                SAFE_TX_TYPEHASH,
                to,
                value,
                keccak256(data),
                operation,
                safeTxGas,
                baseGas,
                gasPrice,
                gasToken,
                refundReceiver,
                _nonce
            )
        );
        return abi.encodePacked(bytes1(0x19), bytes1(0x01), domainSeparator(), safeTxHash);
    }

    // @inheritdoc ISafe
    function getTransactionHash(
        address to,
        uint256 value,
        bytes calldata data,
        Enum.Operation operation,
        uint256 safeTxGas,
        uint256 baseGas,
        uint256 gasPrice,
        address gasToken,
        address refundReceiver,
        uint256 _nonce
    ) public view override returns (bytes32) {
        return keccak256(encodeTransactionData(to, value, data, operation, safeTxGas, baseGas, gasPrice, gasToken, refundReceiver, _nonce));
    }
}<|MERGE_RESOLUTION|>--- conflicted
+++ resolved
@@ -321,20 +321,9 @@
         }
     }
 
-<<<<<<< HEAD
     // @inheritdoc ISafe
     function approveHash(bytes32 hashToApprove) external override {
-        require(owners[msg.sender] != address(0), "GS030");
-=======
-    /**
-     * @notice Marks hash `hashToApprove` as approved.
-     * @dev This can be used with a pre-approved hash transaction signature.
-     *      IMPORTANT: The approved hash stays approved forever. There's no revocation mechanism, so it behaves similarly to ECDSA signatures
-     * @param hashToApprove The hash to mark as approved for signatures that are verified by this contract.
-     */
-    function approveHash(bytes32 hashToApprove) external {
         if (owners[msg.sender] == address(0)) revertWithError("GS030");
->>>>>>> ac0eda07
         approvedHashes[msg.sender][hashToApprove] = 1;
         emit ApproveHash(hashToApprove, msg.sender);
     }
