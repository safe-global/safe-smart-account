## Error codes

### General init related
<<<<<<< HEAD
- `GS000`: Could not finish initialization
  - **Why:** Delegatecall to the initializer during setup failed.
  - **How to debug/solve:** Ensure the contract address is correct and does not revert.
- `GS001`: Threshold needs to be defined
  - **Why:** The signature threshold is not set (equals 0) when checking signatures.
  - **How to debug/solve:** Make sure the Safe is properly initialized.
- `GS002`: A call to set up modules couldn't be executed because the destination account was not a contract
  - **Why:** Attempt to initialize a module at an address that is not a contract.
  - **How to debug/solve:** Check that the module address points to a deployed contract.

### General gas/execution related
- `GS010`: Not enough gas to execute Safe transaction
  - **Why:** `execTransaction` was called with insufficient gas.
  - **How to debug/solve:** Increase the gas limit for the transaction.
- `GS011`: Could not pay gas costs with ether
  - **Why:** Payment for gas in ETH failed (e.g., recipient cannot receive ETH).
  - **How to debug/solve:** Ensure the receiver address is correct and can accept ETH.
- `GS012`: Could not pay gas costs with token
  - **Why:** Payment for gas in token failed (e.g., token does not support transfer or returns false).
  - **How to debug/solve:** Check that the token supports the transfer standard and the Safe has enough balance.
- `GS013`: Safe transaction failed when gasPrice and safeTxGas were 0 (Deprecated in v1.5.0)
  - **Why:** Migration or similar function requiring delegatecall was called outside of delegatecall context or with invalid parameters.
  - **How to debug/solve:** Only use supported migration scenarios and ensure the call is made via delegatecall.

### General signature validation related
- `GS020`: Signatures data too short
  - **Why:** Not enough data was provided for signature validation (less than threshold * 65 bytes).
  - **How to debug/solve:** Ensure the number of signatures matches the threshold.
- `GS021`: Invalid contract signature location: inside static part
  - **Why:** The signature offset points inside the static part of the data, not the dynamic part.
  - **How to debug/solve:** Check the signatures are correctly encoded.
- `GS022`: Invalid contract signature location: length not present
  - **Why:** The signature offset is out of bounds (no length for a contract signature).
  - **How to debug/solve:** Ensure the signature offset does not exceed the array length.
- `GS023`: Invalid contract signature location: data not complete
  - **Why:** The signature data does not fully fit within the signatures array.
  - **How to debug/solve:** Ensure the signature length and offset are correct.
- `GS024`: Invalid contract signature provided
  - **Why:** The contract signer returned an invalid value (not EIP1271_MAGIC_VALUE) during signature validation.
  - **How to debug/solve:** Check that the contract signer implements EIP-1271 and returns the correct value.
- `GS025`: Hash has not been approved
  - **Why:** The transaction hash was not approved by the required number of owners.
  - **How to debug/solve:** Ensure the owner called the Safe directory or previously approved the has (with `approveHash`).
- `GS026`: Invalid owner provided
  - **Why:** An invalid or duplicate owner was found in the signatures array.
  - **How to debug/solve:** Ensure each owner is unique and valid, and that the signatures are sorted by owner.

### General auth related
- `GS030`: Only owners can approve a hash
  - **Why:** Attempt to approve a hash by a non-owner.
  - **How to debug/solve:** Only owners can call `approveHash`.
- `GS031`: Method can only be called from this contract
  - **Why:** A protected method was called externally instead of via an internal call.
  - **How to debug/solve:** Use only internal calls for functions with the `authorized` modifier.

### Module management related
- `GS100`: Modules have already been initialized
  - **Why:** Attempt to initialize modules more than once.
  - **How to debug/solve:** Module initialization is only allowed once during setup.
- `GS101`: Invalid module address provided
  - **Why:** The module address is invalid (zero or sentinel address).
  - **How to debug/solve:** Ensure the module address is valid and not 0x0 or 0x1.
- `GS102`: Module has already been added
  - **Why:** Attempt to add a module that is already enabled.
  - **How to debug/solve:** Ensure the module was not previously added.
- `GS103`: Invalid prevModule, module pair provided
  - **Why:** The prevModule and module pair do not match when removing a module.
  - **How to debug/solve:** Ensure prevModule actually points to module.
- `GS104`: Method can only be called from an enabled module
  - **Why:** execTransactionFromModule* was called from a non-enabled module.
  - **How to debug/solve:** Ensure the module is added and enabled.
- `GS105`: Invalid starting point for fetching paginated modules
  - **Why:** An invalid start address was provided for module pagination.
  - **How to debug/solve:** Use only valid module addresses or the sentinel address.
- `GS106`: Invalid page size for fetching paginated modules
  - **Why:** The page size for module pagination is zero.
  - **How to debug/solve:** Set pageSize > 0.

### Owner management related
- `GS200`: Owners have already been set up
  - **Why:** Attempt to initialize owners more than once.
  - **How to debug/solve:** Owner initialization is only allowed once during setup.
- `GS201`: Threshold cannot exceed owner count
  - **Why:** The signature threshold exceeds the number of owners.
  - **How to debug/solve:** Set threshold ≤ ownerCount.
- `GS202`: Threshold needs to be greater than 0
  - **Why:** The signature threshold is zero or not set.
  - **How to debug/solve:** Set threshold > 0.
- `GS203`: Invalid owner address provided
  - **Why:** Owner is 0x0, sentinel, the contract itself, or a duplicate.
  - **How to debug/solve:** Ensure owner addresses are unique, not 0x0, not 0x1, and not the Safe address.
- `GS204`: Address is already an owner
  - **Why:** Attempt to add an owner that already exists.
  - **How to debug/solve:** Ensure the owner was not previously added.
- `GS205`: Invalid prevOwner, owner pair provided
  - **Why:** The prevOwner and owner pair do not match when removing or swapping an owner.
  - **How to debug/solve:** Ensure prevOwner actually points to owner.

### Guard management related
- `GS300`: Transaction Guard does not implement IERC165
  - **Why:** Attempt to set a guard that does not implement the ITransactionGuard (IERC165) interface.
  - **How to debug/solve:** Ensure the guard implements the required interface.
- `GS301`: Module Guard does not implement IERC165
  - **Why:** Attempt to set a module guard that does not implement the IModuleGuard (IERC165) interface.
  - **How to debug/solve:** Ensure the module guard implements the required interface.

### Fallback handler related
- `GS400`: Fallback handler cannot be set to self
  - **Why:** Attempt to set the fallback handler to the Safe contract itself.
  - **How to debug/solve:** Use an external contract as the fallback handler.
=======

- `GS000`: `Could not finish initialization`
- `GS001`: `Threshold needs to be defined`
- `GS002`: `A call to set up modules couldn't be executed because the destination account was not a contract`

### General gas/ execution related

- `GS010`: `Not enough gas to execute Safe transaction`
- `GS011`: `Could not pay gas costs with ether`
- `GS012`: `Could not pay gas costs with token`
- `GS013`: `Safe transaction failed when gasPrice and safeTxGas were 0` (Deprecated in `v1.5.0`)

### General signature validation related

- `GS020`: `Signatures data too short`
- `GS021`: `Invalid contract signature location: inside static part`
- `GS022`: `Invalid contract signature location: length not present`
- `GS023`: `Invalid contract signature location: data not complete`
- `GS024`: `Invalid contract signature provided`
- `GS025`: `Hash has not been approved`
- `GS026`: `Invalid owner provided`

### General auth related

- `GS030`: `Only owners can approve a hash`
- `GS031`: `Method can only be called from this contract`

### Module management related

- `GS100`: `Modules have already been initialized`
- `GS101`: `Invalid module address provided`
- `GS102`: `Module has already been added`
- `GS103`: `Invalid prevModule, module pair provided`
- `GS104`: `Method can only be called from an enabled module`
- `GS105`: `Invalid starting point for fetching paginated modules`
- `GS106`: `Invalid page size for fetching paginated modules`

### Owner management related

- `GS200`: `Owners have already been set up`
- `GS201`: `Threshold cannot exceed owner count`
- `GS202`: `Threshold needs to be greater than 0`
- `GS203`: `Invalid owner address provided`
- `GS204`: `Address is already an owner`
- `GS205`: `Invalid prevOwner, owner pair provided`

### Guard management related

- `GS300`: `Transaction Guard does not implement IERC165`
- `GS301`: `Module Guard does not implement IERC165`

### Fallback handler related

- `GS400`: `Fallback handler cannot be set to self`
>>>>>>> 2b12430f
<|MERGE_RESOLUTION|>--- conflicted
+++ resolved
@@ -1,7 +1,6 @@
 ## Error codes
 
 ### General init related
-<<<<<<< HEAD
 - `GS000`: Could not finish initialization
   - **Why:** Delegatecall to the initializer during setup failed.
   - **How to debug/solve:** Ensure the contract address is correct and does not revert.
@@ -111,60 +110,4 @@
 ### Fallback handler related
 - `GS400`: Fallback handler cannot be set to self
   - **Why:** Attempt to set the fallback handler to the Safe contract itself.
-  - **How to debug/solve:** Use an external contract as the fallback handler.
-=======
-
-- `GS000`: `Could not finish initialization`
-- `GS001`: `Threshold needs to be defined`
-- `GS002`: `A call to set up modules couldn't be executed because the destination account was not a contract`
-
-### General gas/ execution related
-
-- `GS010`: `Not enough gas to execute Safe transaction`
-- `GS011`: `Could not pay gas costs with ether`
-- `GS012`: `Could not pay gas costs with token`
-- `GS013`: `Safe transaction failed when gasPrice and safeTxGas were 0` (Deprecated in `v1.5.0`)
-
-### General signature validation related
-
-- `GS020`: `Signatures data too short`
-- `GS021`: `Invalid contract signature location: inside static part`
-- `GS022`: `Invalid contract signature location: length not present`
-- `GS023`: `Invalid contract signature location: data not complete`
-- `GS024`: `Invalid contract signature provided`
-- `GS025`: `Hash has not been approved`
-- `GS026`: `Invalid owner provided`
-
-### General auth related
-
-- `GS030`: `Only owners can approve a hash`
-- `GS031`: `Method can only be called from this contract`
-
-### Module management related
-
-- `GS100`: `Modules have already been initialized`
-- `GS101`: `Invalid module address provided`
-- `GS102`: `Module has already been added`
-- `GS103`: `Invalid prevModule, module pair provided`
-- `GS104`: `Method can only be called from an enabled module`
-- `GS105`: `Invalid starting point for fetching paginated modules`
-- `GS106`: `Invalid page size for fetching paginated modules`
-
-### Owner management related
-
-- `GS200`: `Owners have already been set up`
-- `GS201`: `Threshold cannot exceed owner count`
-- `GS202`: `Threshold needs to be greater than 0`
-- `GS203`: `Invalid owner address provided`
-- `GS204`: `Address is already an owner`
-- `GS205`: `Invalid prevOwner, owner pair provided`
-
-### Guard management related
-
-- `GS300`: `Transaction Guard does not implement IERC165`
-- `GS301`: `Module Guard does not implement IERC165`
-
-### Fallback handler related
-
-- `GS400`: `Fallback handler cannot be set to self`
->>>>>>> 2b12430f
+  - **How to debug/solve:** Use an external contract as the fallback handler.