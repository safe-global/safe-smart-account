--- conflicted
+++ resolved
@@ -65,13 +65,8 @@
         "@matterlabs/hardhat-zksync-node": "^1.5.1",
         "@matterlabs/hardhat-zksync-solc": "^1.4.0",
         "@matterlabs/hardhat-zksync-verify": "^1.8.1",
-<<<<<<< HEAD
-        "@nomicfoundation/hardhat-toolbox": "^6.0.0",
-        "@openzeppelin/contracts": "^3.4.0",
-=======
         "@nomicfoundation/hardhat-toolbox": "^5.0.0",
         "@openzeppelin/contracts": "^3.4.2",
->>>>>>> 3a7ef9a3
         "@safe-global/mock-contract": "^4.1.0",
         "@safe-global/safe-singleton-factory": "^1.0.44",
         "@types/chai": "^4.3.20",
