--- conflicted
+++ resolved
@@ -1,20 +1,17 @@
-import { buildContractSignature } from './../../src/utils/execution';
+import { buildContractSignature } from "./../../src/utils/execution";
 import { expect } from "chai";
 import hre, { deployments, waffle, ethers } from "hardhat";
 import "@nomiclabs/hardhat-ethers";
 import { AddressZero } from "@ethersproject/constants";
 import { compatFallbackHandlerContract, getCompatFallbackHandler, getSafeWithOwners } from "../utils/setup";
-<<<<<<< HEAD
-import { buildSignatureBytes, executeContractCallWithSigners, calculateSafeMessageHash, preimageSafeMessageHash, EIP712_SAFE_MESSAGE_TYPE, signHash } from "../../src/utils/execution";
-=======
 import {
     buildSignatureBytes,
     executeContractCallWithSigners,
     calculateSafeMessageHash,
+    preimageSafeMessageHash,
     EIP712_SAFE_MESSAGE_TYPE,
     signHash,
 } from "../../src/utils/execution";
->>>>>>> decbf485
 import { chainId } from "../utils/encoding";
 import { BigNumber } from "ethers";
 import { killLibContract } from "../utils/contracts";
@@ -25,16 +22,10 @@
     const setupTests = deployments.createFixture(async ({ deployments }) => {
         await deployments.fixture();
         const signLib = await (await hre.ethers.getContractFactory("SignMessageLib")).deploy();
-<<<<<<< HEAD
-        const handler = await getCompatFallbackHandler()
-        const signerSafe = await getSafeWithOwners([user1.address], 1, handler.address)
-        const safe = await getSafeWithOwners([user1.address, user2.address, signerSafe.address], 2, handler.address)
-        const validator = (await compatFallbackHandlerContract()).attach(safe.address)
-=======
         const handler = await getCompatFallbackHandler();
-        const safe = await getSafeWithOwners([user1.address, user2.address], 2, handler.address);
+        const signerSafe = await getSafeWithOwners([user1.address], 1, handler.address);
+        const safe = await getSafeWithOwners([user1.address, user2.address, signerSafe.address], 2, handler.address);
         const validator = (await compatFallbackHandlerContract()).attach(safe.address);
->>>>>>> decbf485
         const killLib = await killLibContract(user1);
         return {
             safe,
@@ -42,14 +33,9 @@
             handler,
             killLib,
             signLib,
-<<<<<<< HEAD
-            signerSafe
-        }
-    })
-=======
+            signerSafe,
         };
     });
->>>>>>> decbf485
 
     describe("ERC1155", async () => {
         it("to handle onERC1155Received", async () => {
@@ -77,88 +63,6 @@
         });
     });
 
-<<<<<<< HEAD
-        it('should revert if called directly', async () => {
-            const { handler } = await setupTests()
-            await expect(handler.callStatic['isValidSignature(bytes,bytes)']("0xbaddad", "0x")).to.be.revertedWith("function call to a non-contract account")
-        })
-
-        it('should revert if message was not signed', async () => {
-            const { validator } = await setupTests()
-            await expect(validator.callStatic['isValidSignature(bytes,bytes)']("0xbaddad", "0x")).to.be.revertedWith("Hash not approved")
-        })
-
-        it('should revert if signature is not valid', async () => {
-            const { validator } = await setupTests()
-            await expect(validator.callStatic['isValidSignature(bytes,bytes)']("0xbaddad", "0xdeaddeaddeaddead")).to.be.reverted
-        })
-
-        it('should return magic value if message was signed', async () => {
-            const { safe, validator, signLib } = await setupTests()
-            await executeContractCallWithSigners(safe, signLib, "signMessage", ["0xbaddad"], [user1, user2], true)
-            expect(await validator.callStatic['isValidSignature(bytes,bytes)']("0xbaddad", "0x")).to.be.eq("0x20c13b0b")
-        })
-
-        it('should return magic value if enough owners signed and allow a mix different signature types', async () => {
-            const { validator, signerSafe } = await setupTests()
-            const sig1 = {
-                signer: user1.address,
-                data: await user1._signTypedData({ verifyingContract: validator.address, chainId: await chainId() }, EIP712_SAFE_MESSAGE_TYPE, { message: "0xbaddad" })
-            }
-            const sig2 = await signHash(user2, calculateSafeMessageHash(validator, "0xbaddad", await chainId()))
-            const validatorPreImageMessage = preimageSafeMessageHash(validator, '0xbaddad', await chainId())
-            const signerSafeMessageHash = calculateSafeMessageHash(signerSafe, validatorPreImageMessage, await chainId())
-            const signerSafeOwnerSignature = await signHash(user1, signerSafeMessageHash)
-            const signerSafeSig = buildContractSignature(signerSafe.address, signerSafeOwnerSignature.data)
-
-            expect(await validator.callStatic['isValidSignature(bytes,bytes)']("0xbaddad", buildSignatureBytes([sig1, sig2, signerSafeSig]))).to.be.eq("0x20c13b0b")
-        })
-    })
-    
-    describe("isValidSignature(bytes32,bytes)", async () => {
-
-        it('should revert if called directly', async () => {
-            const { handler } = await setupTests()
-            const dataHash = ethers.utils.keccak256("0xbaddad")
-            await expect(handler.callStatic['isValidSignature(bytes32,bytes)'](dataHash, "0x")).to.be.revertedWith("function call to a non-contract account")
-        })
-
-        it('should revert if message was not signed', async () => {
-            const { validator } = await setupTests()
-            const dataHash = ethers.utils.keccak256("0xbaddad")
-            await expect(validator.callStatic['isValidSignature(bytes32,bytes)'](dataHash, "0x")).to.be.revertedWith("Hash not approved")
-        })
-
-        it('should revert if signature is not valid', async () => {
-            const { validator } = await setupTests()
-            const dataHash = ethers.utils.keccak256("0xbaddad")
-            await expect(validator.callStatic['isValidSignature(bytes32,bytes)'](dataHash, "0xdeaddeaddeaddead")).to.be.reverted
-        })
-
-        it('should return magic value if message was signed', async () => {
-            const { safe, validator, signLib } = await setupTests()
-            const dataHash = ethers.utils.keccak256("0xbaddad")
-            await executeContractCallWithSigners(safe, signLib, "signMessage", [dataHash], [user1, user2], true)
-            expect(await validator.callStatic['isValidSignature(bytes32,bytes)'](dataHash, "0x")).to.be.eq("0x1626ba7e")
-        })
-
-        it('should return magic value if enough owners signed and allow a mix different signature types', async () => {
-            const { validator, signerSafe } = await setupTests()
-            const dataHash = ethers.utils.keccak256("0xbaddad")
-            const typedDataSig = {
-                signer: user1.address,
-                data: await user1._signTypedData({ verifyingContract: validator.address, chainId: await chainId() }, EIP712_SAFE_MESSAGE_TYPE, { message: dataHash })
-            }
-            const ethSignSig = await signHash(user2, calculateSafeMessageHash(validator,dataHash, await chainId()))
-            const validatorPreImageMessage = preimageSafeMessageHash(validator, dataHash, await chainId())
-            const signerSafeMessageHash = calculateSafeMessageHash(signerSafe, validatorPreImageMessage, await chainId())
-            const signerSafeOwnerSignature = await signHash(user1, signerSafeMessageHash)
-            const signerSafeSig = buildContractSignature(signerSafe.address, signerSafeOwnerSignature.data)
-
-            expect(await validator.callStatic['isValidSignature(bytes32,bytes)'](dataHash, buildSignatureBytes([typedDataSig, ethSignSig, signerSafeSig]))).to.be.eq("0x1626ba7e")
-        })
-    })
-=======
     describe("isValidSignature(bytes,bytes)", async () => {
         it("should revert if called directly", async () => {
             const { handler } = await setupTests();
@@ -183,8 +87,8 @@
             expect(await validator.callStatic["isValidSignature(bytes,bytes)"]("0xbaddad", "0x")).to.be.eq("0x20c13b0b");
         });
 
-        it("should return magic value if enough owners signed", async () => {
-            const { validator } = await setupTests();
+        it("should return magic value if enough owners signed and allow a mix different signature types", async () => {
+            const { validator, signerSafe } = await setupTests();
             const sig1 = {
                 signer: user1.address,
                 data: await user1._signTypedData(
@@ -194,9 +98,14 @@
                 ),
             };
             const sig2 = await signHash(user2, calculateSafeMessageHash(validator, "0xbaddad", await chainId()));
-            expect(await validator.callStatic["isValidSignature(bytes,bytes)"]("0xbaddad", buildSignatureBytes([sig1, sig2]))).to.be.eq(
-                "0x20c13b0b",
-            );
+            const validatorPreImageMessage = preimageSafeMessageHash(validator, "0xbaddad", await chainId());
+            const signerSafeMessageHash = calculateSafeMessageHash(signerSafe, validatorPreImageMessage, await chainId());
+            const signerSafeOwnerSignature = await signHash(user1, signerSafeMessageHash);
+            const signerSafeSig = buildContractSignature(signerSafe.address, signerSafeOwnerSignature.data);
+
+            expect(
+                await validator.callStatic["isValidSignature(bytes,bytes)"]("0xbaddad", buildSignatureBytes([sig1, sig2, signerSafeSig])),
+            ).to.be.eq("0x20c13b0b");
         });
     });
 
@@ -228,10 +137,10 @@
             expect(await validator.callStatic["isValidSignature(bytes32,bytes)"](dataHash, "0x")).to.be.eq("0x1626ba7e");
         });
 
-        it("should return magic value if enough owners signed", async () => {
-            const { validator } = await setupTests();
-            const dataHash = ethers.utils.keccak256("0xbaddad");
-            const sig1 = {
+        it("should return magic value if enough owners signed and allow a mix different signature types", async () => {
+            const { validator, signerSafe } = await setupTests();
+            const dataHash = ethers.utils.keccak256("0xbaddad");
+            const typedDataSig = {
                 signer: user1.address,
                 data: await user1._signTypedData(
                     { verifyingContract: validator.address, chainId: await chainId() },
@@ -239,13 +148,20 @@
                     { message: dataHash },
                 ),
             };
-            const sig2 = await signHash(user2, calculateSafeMessageHash(validator, dataHash, await chainId()));
-            expect(await validator.callStatic["isValidSignature(bytes32,bytes)"](dataHash, buildSignatureBytes([sig1, sig2]))).to.be.eq(
-                "0x1626ba7e",
-            );
-        });
-    });
->>>>>>> decbf485
+            const ethSignSig = await signHash(user2, calculateSafeMessageHash(validator, dataHash, await chainId()));
+            const validatorPreImageMessage = preimageSafeMessageHash(validator, dataHash, await chainId());
+            const signerSafeMessageHash = calculateSafeMessageHash(signerSafe, validatorPreImageMessage, await chainId());
+            const signerSafeOwnerSignature = await signHash(user1, signerSafeMessageHash);
+            const signerSafeSig = buildContractSignature(signerSafe.address, signerSafeOwnerSignature.data);
+
+            expect(
+                await validator.callStatic["isValidSignature(bytes32,bytes)"](
+                    dataHash,
+                    buildSignatureBytes([typedDataSig, ethSignSig, signerSafeSig]),
+                ),
+            ).to.be.eq("0x1626ba7e");
+        });
+    });
 
     describe("getModules", async () => {
         it("returns enabled modules", async () => {
