--- conflicted
+++ resolved
@@ -14,7 +14,6 @@
 
 import { executeContractCallWithSigners } from "../../src/utils/execution";
 import { SafeMigration } from "../../typechain-types";
-import { getContractFactory } from "../utils/contracts";
 
 const FALLBACK_HANDLER_STORAGE_SLOT = "0x6c9a6c4a39284e37ed1cf53d337577d14212a4870fb976a4366c693b939918d5";
 
@@ -114,16 +113,6 @@
                     const safeL2DeploymentData = zksync ? to?.safeL2DeploymentData.zksync : to?.safeL2DeploymentData.evm;
                     const safeCompatFallbackHandler = zksync ? to?.safeCompatFallbackHandler.zksync : to?.safeCompatFallbackHandler.evm;
 
-<<<<<<< HEAD
-                    const safeContractFactory = getContractFactory(hre, await getAbi("Safe"), safeDeploymentData, user1);
-                    SAFE_SINGLETON_ADDRESS = await (await safeContractFactory.deploy()).getAddress();
-
-                    const safeL2ContractFactory = getContractFactory(hre, await getAbi("Safe"), safeL2DeploymentData, user1);
-                    SAFE_SINGLETON_L2_ADDRESS = await (await safeL2ContractFactory.deploy()).getAddress();
-
-                    const fallbackHandlerContractFactory = getContractFactory(
-                        hre,
-=======
                     const safeContractFactory = new hre.ethers.ContractFactory(await getAbi("Safe"), safeDeploymentData, user1);
                     SAFE_SINGLETON_ADDRESS = await (await safeContractFactory.deploy()).getAddress();
 
@@ -131,7 +120,6 @@
                     SAFE_SINGLETON_L2_ADDRESS = await (await safeL2ContractFactory.deploy()).getAddress();
 
                     const fallbackHandlerContractFactory = new hre.ethers.ContractFactory(
->>>>>>> 70673bb8
                         await getAbi("CompatibilityFallbackHandler"),
                         safeCompatFallbackHandler,
                         user1,
@@ -149,19 +137,10 @@
 
                 const safeDeploymentData = zksync ? from.safeDeploymentData.zksync : from.safeDeploymentData.evm;
                 const safeL2DeploymentData = zksync ? from.safeL2DeploymentData.zksync : from.safeL2DeploymentData.evm;
-<<<<<<< HEAD
-                const singletonAddress = await getContractFactory(hre, await getAbi("Safe"), safeDeploymentData, user1)
-                    .deploy()
-                    .then((c) => c?.getAddress());
-                const singletonL2Address = await getContractFactory(hre, await getAbi("SafeL2"), safeL2DeploymentData, user1)
-                    .deploy()
-                    .then((c) => c?.getAddress());
-=======
                 const safeContractFactory = new hre.ethers.ContractFactory(await getAbi("Safe"), safeDeploymentData, user1);
                 const singletonAddress = await (await safeContractFactory.deploy()).getAddress();
                 const safeL2ContractFactory = new hre.ethers.ContractFactory(await getAbi("SafeL2"), safeL2DeploymentData, user1);
                 const singletonL2Address = await (await safeL2ContractFactory.deploy()).getAddress();
->>>>>>> 70673bb8
                 if (!singletonAddress || !singletonL2Address) {
                     throw new Error("Could not deploy safe or safeL2");
                 }
