--- conflicted
+++ resolved
@@ -11,7 +11,6 @@
     executeTxWithSigners,
     safeApproveHash,
 } from "../../src/utils/execution";
-import { getContractFactory } from "../utils/contracts";
 
 const FALLBACK_HANDLER_STORAGE_SLOT = "0x6c9a6c4a39284e37ed1cf53d337577d14212a4870fb976a4366c693b939918d5";
 
@@ -40,29 +39,23 @@
 
         const signers = await ethers.getSigners();
         const [user1] = signers;
-<<<<<<< HEAD
-=======
-        const singleton111Address = (await (await user1.sendTransaction({ data: deploymentData.safe111 })).wait())?.contractAddress;
-        const singleton130Address = (await (await user1.sendTransaction({ data: deploymentData.safe130.evm })).wait())?.contractAddress;
-        const singleton130L2Address = (await (await user1.sendTransaction({ data: deploymentData.safe130l2.evm })).wait())?.contractAddress;
->>>>>>> 70673bb8
 
         const safe130DeploymentData = deploymentData.safe130[hre.network.zksync ? "zksync" : "evm"];
         const safe130L2DeploymentData = deploymentData.safe130l2[hre.network.zksync ? "zksync" : "evm"];
-        const safe141DeploymentData = hre.network.zksync ? deploymentData.safe141.zksync : deploymentData.safe141.evm;
-        const safe141L2DeploymentData = hre.network.zksync ? deploymentData.safe141l2.zksync : deploymentData.safe141l2.evm;
-
-        SAFE_SINGLETON_130_ADDRESS = await getContractFactory(hre, await getAbi("Safe"), safe130DeploymentData, user1)
+        const safe141DeploymentData = deploymentData.safe141[hre.network.zksync ? "zksync" : "evm"];
+        const safe141L2DeploymentData = deploymentData.safe141l2[hre.network.zksync ? "zksync" : "evm"];
+
+        SAFE_SINGLETON_130_ADDRESS = await new hre.ethers.ContractFactory(await getAbi("Safe"), safe130DeploymentData, user1)
             .deploy()
             .then((c) => c.getAddress());
-        SAFE_SINGLETON_130_L2_ADDRESS = await getContractFactory(hre, await getAbi("Safe"), safe130L2DeploymentData, user1)
+        SAFE_SINGLETON_130_L2_ADDRESS = await new hre.ethers.ContractFactory(await getAbi("Safe"), safe130L2DeploymentData, user1)
             .deploy()
             .then((c) => c.getAddress());
-        SAFE_SINGLETON_141_ADDRESS = await getContractFactory(hre, await getAbi("Safe"), safe141DeploymentData, user1)
+        SAFE_SINGLETON_141_ADDRESS = await new hre.ethers.ContractFactory(await getAbi("Safe"), safe141DeploymentData, user1)
             .deploy()
             .then((c) => c.getAddress());
 
-        SAFE_SINGLETON_141_L2_ADDRESS = await getContractFactory(hre, await getAbi("SafeL2"), safe141L2DeploymentData, user1)
+        SAFE_SINGLETON_141_L2_ADDRESS = await new hre.ethers.ContractFactory(await getAbi("SafeL2"), safe141L2DeploymentData, user1)
             .deploy()
             .then((c) => c.getAddress());
 
@@ -96,7 +89,7 @@
                 .getContractFactory("UpgradeableProxy")
                 .then((factory) =>
                     factory.deploy(
-                        singleton130Address,
+                        SAFE_SINGLETON_130_ADDRESS,
                         singleton130.interface.encodeFunctionData("setup", [
                             [user1.address],
                             1,
@@ -122,8 +115,6 @@
             signers,
             validGuardMock,
             invalidGuardMock,
-            SAFE_SINGLETON_130_ADDRESS,
-            SAFE_SINGLETON_130_L2_ADDRESS,
         };
     });
 
@@ -133,7 +124,6 @@
                 migration,
                 safeWith1967Proxy,
                 signers: [user1],
-                SAFE_SINGLETON_130_L2_ADDRESS,
             } = await setupTests();
 
             await expect(
@@ -146,10 +136,9 @@
                 safe130,
                 migration,
                 signers: [user1],
-                singleton130Address,
             } = await setupTests();
             await expect(
-                executeContractCallWithSigners(safe130, migration, "migrateToL2", [singleton130Address], [user1], true),
+                executeContractCallWithSigners(safe130, migration, "migrateToL2", [SAFE_SINGLETON_130_ADDRESS], [user1], true),
             ).to.be.revertedWith("GS013");
         });
 
@@ -169,8 +158,6 @@
                 safe130,
                 migration,
                 signers: [user1],
-                singleton130Address,
-                SAFE_SINGLETON_130_L2_ADDRESS,
             } = await setupTests();
             const safeAddress = await safe130.getAddress();
             expect(await safe130.nonce()).to.be.eq(0);
@@ -187,7 +174,7 @@
             ).to.be.revertedWith("GS013");
 
             const singletonResp = await user1.call({ to: safeAddress, data: migratedInterface.encodeFunctionData("masterCopy") });
-            expect(migratedInterface.decodeFunctionResult("masterCopy", singletonResp)[0]).to.eq(singleton130Address);
+            expect(migratedInterface.decodeFunctionResult("masterCopy", singletonResp)[0]).to.eq(SAFE_SINGLETON_130_ADDRESS);
         });
 
         it("migrates from singleton 1.3.0 to 1.3.0L2", async () => {
@@ -195,7 +182,6 @@
                 safe130,
                 migration,
                 signers: [user1],
-                SAFE_SINGLETON_130_L2_ADDRESS,
             } = await setupTests();
             const safeAddress = await safe130.getAddress();
             // The emit matcher checks the address, which is the Safe as delegatecall is used
@@ -350,7 +336,6 @@
                 safe130,
                 migration,
                 signers: [user1],
-                singleton130L2Address,
             } = await setupTests();
             const safeAddress = await safe130.getAddress();
 
@@ -360,7 +345,7 @@
             const guardBeforeMigration = await hre.ethers.provider.getStorage(safeAddress, GUARD_STORAGE_SLOT);
             const fallbackHandlerBeforeMigration = await hre.ethers.provider.getStorage(safeAddress, FALLBACK_HANDLER_STORAGE_SLOT);
 
-            await expect(executeContractCallWithSigners(safe130, migration, "migrateToL2", [singleton130L2Address], [user1], true));
+            await expect(executeContractCallWithSigners(safe130, migration, "migrateToL2", [SAFE_SINGLETON_130_L2_ADDRESS], [user1], true));
 
             expect(await hre.ethers.provider.getStorage(safeAddress, 3)).to.be.eq(ownerCountBeforeMigration);
             expect(await hre.ethers.provider.getStorage(safeAddress, 4)).to.be.eq(thresholdBeforeMigration);
